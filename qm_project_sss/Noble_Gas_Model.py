--- conflicted
+++ resolved
@@ -5,11 +5,10 @@
 """
 
 class NobleGasModel:
-<<<<<<< HEAD
 
     def __init__(self, gas_type):
-        """ Initialized with a gas_type, gas_type currently supported: Argon(Ar), Neon(Ne)
-        
+        """ Initialized an instance with a gas_type, gas_type currently supported: Argon(Ar), Neon(Ne)
+            
         Parameters
         ----------
         gas_type: string
@@ -43,16 +42,7 @@
         atom(ao_index)
         orb(ao_index)
         """
-=======
-    def __init__(self, gas_type):
-        """Creates an instance of the class for a given gas type
->>>>>>> e7064214
-
-        Parameters
-        ----------
-        gas_type : string
-            Defines the gas type in the system (out of Ar or Ne)
-        """
+      
         if isinstance(gas_type, str):
             self.gas_type = gas_type
         else:
@@ -107,14 +97,8 @@
 
 
     def ao_index(self, atom_p, orb_p):
-<<<<<<< HEAD
         """ Returns the index of the atomic orbital for a given atom index and orbital type.
         
-=======
-        """
-	Returns the index of the atomic orbital based on the index of atom and orbital type
-	
->>>>>>> e7064214
         Parameters
         ----------
         atom_p : integer
@@ -133,14 +117,8 @@
         return p
 
     def atom(self, ao_index):
-<<<<<<< HEAD
         """ Returns the index of the atom for a given atomic orbital index.
-        
-=======
-        """
-        Returns the atom index part of an atomic orbital index
-
->>>>>>> e7064214
+ 
         Parameters
         ----------
         ao_index : integer
@@ -148,21 +126,16 @@
 
         Returns
         -------
-        atom_num : integer
-	       The atom number to which the orbital associated with the given atomic index belongs
+        integer
+	        index of the atom where the orbital centers
         """
 
         return ao_index // self.orbitals_per_atom
 
 
     def orb(self, ao_index):
-<<<<<<< HEAD
         """ Returns the type of atomic orbital given its index
-=======
-        """
-        Returns the orbital type of an atomic orbital index
->>>>>>> e7064214
-
+       
         Parameters
         ----------
         ao_index : integer
