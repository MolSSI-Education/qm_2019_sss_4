"""
hartree_fock.py
The qm_project_sss package implements semi-empirical quantum mechanical (SCF+MP2) simulation parameterized to reproduce first-principles QM data using a minimal model.
This module contains a HartreeFock class which performs atomic SCF calculations.
"""
import numpy as np

class HartreeFock:
    def __init__(self, atomic_coordinates, gas_model):
        """Creates an instance of the class for the given system to apply HF theory

        Parameters
        ----------
        atomic_coordinates : Numpy array
            The array of the coordinates of all the atoms in the system
        gas_model : object of the class Nobel_Gas_Model
            This is an object of the class Nobel_Gas_Model for a given gas type
        """

        self.atomic_coordinates = atomic_coordinates
        # gas_model is a object of NobleGasModel
        self.gas_model = gas_model

        self.ndof = len(self.atomic_coordinates) * self.gas_model.orbitals_per_atom
        
        self.chi_tensor = self.calculate_chi_tensor()
        #
        self.potential_vector = self.calculate_potential_vector()

        self.interaction_matrix = self.calculate_interaction_matrix()

        self.density_matrix = self.calculate_atomic_density_matrix()

        self.hamiltonian_matrix = self.calculate_hamiltonian_matrix()

        self.fock_matrix = self.calculate_fock_matrix(self.density_matrix)

        # self.energy_scf = self.calculate_energy_scf()

    # 2. Slater-Koster tight-binding model
    def hopping_energy(self, o1, o2, r12):
<<<<<<< HEAD
        """ Returns hopping matrix element for a pair of orbitals of type o1 & o2 separated by a vector r12
=======
        """
        Returns the hopping matrix element for a pair of orbitals of type o1 & o2 separated by a vector r12

        Parameters
        ----------
        o1 : string
	       Orbital type 1. Takes orbital type as an input as one out of 's', 'px', 'py', 'pz'
        o2 : string
	       Orbital type 2. Takes orbital type as an input as one out of 's', 'px', 'py', 'pz'
        o3 : string
	       Orbital type 3. Takes orbital type as an input as one out of 's', 'px', 'py', 'pz'
        r12 : numpy array
	       Vector pointing from the 2nd atom to the 1st atom
        model_parameters : dict
	       Dictionary containing all parameters related to the model with energies in hartree, distances in bohr.

        Returns
        -------
        ans : float
	       Returns the hopping energy based on the orbtial types for the frist and second atom
>>>>>>> e7064214
        """
        r12_rescaled = r12 / self.gas_model.model_parameters['r_hop']

        r12_length = np.linalg.norm(r12_rescaled)

        ans = np.exp( 1.0 - r12_length**2 )

        if o1 =='s' and o2 == 's':

            ans = ans * self.gas_model.model_parameters['t_ss']

        if o1 =='s' and o2 in self.gas_model.p_orbitals:

            ans = ans * np.dot(self.gas_model.vec[o2], r12_rescaled) * self.gas_model.model_parameters['t_sp']

        if o2 =='s' and o1 in self.gas_model.p_orbitals:

            ans = ans * -np.dot(self.gas_model.vec[o1], r12_rescaled) * self.gas_model.model_parameters['t_sp']

        if o1 in self.gas_model.p_orbitals and o2 in self.gas_model.p_orbitals:

            ans = ans * ( (r12_length**2) * np.dot(self.gas_model.vec[o1],self.gas_model.vec[o2]) * self.gas_model.model_parameters['t_pp2']
                     - np.dot(self.gas_model.vec[o1],r12_rescaled)* np.dot(self.gas_model.vec[o2],r12_rescaled)
                     * (self.gas_model.model_parameters['t_pp1'] + self.gas_model.model_parameters['t_pp2']) )

        return ans

    # 3. Coulomb interaction
    def coulomb_energy(self, o1, o2, r12):
<<<<<<< HEAD
        """ Returns Coulomb matrix element for a pair of multipoles of type o1 & o2 separated by a vector r12.'''
=======
        """
        Returns the Coulomb matrix element for a pair of multipoles of type o1 & o2 separated by a vector r12.

        Parameters
        ----------
        o1 : str
            Type of orbital 1
        o2 : str
            Type of orbital 2
        r12 : float
            Distance between the two atoms
        Returns
        -------
        ans : float
            returns the coulomb matrix element
        """
>>>>>>> e7064214

        """
        r12_length = np.linalg.norm(r12)

        ans = 1.0

        if o1 =='s' and o2 == 's':

            ans = ans * 1.0 / r12_length

        if o1 =='s' and o2 in self.gas_model.p_orbitals:

            ans = ans * np.dot(self.gas_model.vec[o2], r12) / r12_length**3

        if o2 =='s' and o1 in self.gas_model.p_orbitals:

            ans = ans * -np.dot(self.gas_model.vec[o1], r12) / r12_length**3

        if o1 in self.gas_model.p_orbitals and o2 in self.gas_model.p_orbitals:

            ans = ans * ( np.dot(self.gas_model.vec[o1],self.gas_model.vec[o2]) / r12_length**3
                     - 3.0 * np.dot(self.gas_model.vec[o1],r12)* np.dot(self.gas_model.vec[o2],r12) / r12_length**5 )

        return ans


    def pseudopotential_energy(self, o, r):
<<<<<<< HEAD
        """ Returns the energy of a pseudopotential between a multipole of type o and an atom separated by a vector r.'''
        """
=======
        """
        Returns the energy of a pseudopotential between a multipole of type o and an atom separated by a vector r
        """

>>>>>>> e7064214
        r_rescaled = r / self.gas_model.model_parameters['r_pseudo']

        r_length = np.linalg.norm(r_rescaled)

        ans = self.gas_model.model_parameters['v_pseudo'] * np.exp( 1.0 - r_length**2 )

        if o in self.gas_model.p_orbitals:

            ans *= -2.0 * np.dot(self.gas_model.vec[o], r_rescaled)

        return ans


    def calculate_energy_ion(self):
<<<<<<< HEAD
        """ Returns the ionic contribution to the total energy.'''
        
        Parameters
        ----------
        atomic_coordinates: list 
            list of atomic coordinates, e.g. [[0,0,0],[0,1,0]]
        
        Returns
        -------
        energy_ion: float
            ion-ion energy between atoms

        Examples
        --------
        >>> atomic_coordinates = np.array([ [0.0,0.0,0.0], [3.0,4.0,5.0] ])
        >>> calculate_energy_ion(atomic_coordinates)
        5.091168824543142
        """
=======
        """Returns the ionic contribution to the total energy for an input list of atomic coordinates"""

>>>>>>> e7064214
        energy_ion = 0.0

        for i, r_i in enumerate(self.atomic_coordinates):

            for j, r_j in enumerate(self.atomic_coordinates):

                if i<j:

                    energy_ion += (self.gas_model.ionic_charge**2) * self.coulomb_energy('s', 's', r_i - r_j)

        return energy_ion


    def calculate_potential_vector(self):
<<<<<<< HEAD
        """ Returns the electron-ion potential energy vector.
        
        Returns
        -------
        potential_vector: list
            list of electron-ion interaction energies (float) omitting on-site Coulomb terms

        Examples
        --------
        >>> atomic_coordinates = np.array([ [0.0,0.0,0.0], [3.0,4.0,5.0] ])
        >>> calculate_potential_vector(atomic_coordinates, model_parameters)
        [-0.8 -0.1 -0.1 -0.1 -0.8  0.1  0.1  0.1]
        """
=======
        """Returns the electron-ion potential energy vector for an input list of atomic coordinates"""

>>>>>>> e7064214
        potential_vector = np.zeros(self.ndof)

        for p in range(self.ndof):

            for atom_i, r_i in enumerate(self.atomic_coordinates):

                r_pi = self.atomic_coordinates[self.gas_model.atom(p)] - r_i

                if atom_i != self.gas_model.atom(p):

                    potential_vector[p] += ( self.pseudopotential_energy(self.gas_model.orb(p), r_pi) -
                                        self.gas_model.ionic_charge * self.coulomb_energy(self.gas_model.orb(p), 's', r_pi) )

        return potential_vector


    def calculate_interaction_matrix(self):
<<<<<<< HEAD
        """ Returns electron-electron interaction energy matrix.
=======
        """Returns the electron-electron interaction energy matrix for an input list of atomic coordinates.

        Parameters
        ----------
            atomic_coordinates : np.array
        An array of atomic coordinates. Size should be of (N * 3) where N is the number of atoms
        model_parameters : dict
	       A dictionary of empirical parameters that are used throughout the code

        Returns
        -------
        interaction_matrix : np.array

        An array of coefficients that describes the interaction between electrons
        """
>>>>>>> e7064214

        """
        interaction_matrix = np.zeros ((self.ndof,self.ndof))

        for p in range(self.ndof):

            for q in range(self.ndof):

                if self.gas_model.atom(p) != self.gas_model.atom(q):

                    r_pq = self.atomic_coordinates[self.gas_model.atom(p)] - self.atomic_coordinates[self.gas_model.atom(q)]

                    interaction_matrix[p,q] = self.coulomb_energy(self.gas_model.orb(p),self.gas_model.orb(q), r_pq)

                if p==q and self.gas_model.orb(p)=='s':

                    interaction_matrix[p,q] = self.gas_model.model_parameters['coulomb_s']

                if p==q and self.gas_model.orb(p) in self.gas_model.p_orbitals:

                    interaction_matrix[p,q] = self.gas_model.model_parameters['coulomb_p']

        return interaction_matrix

    # 4. Multipole decomposition
    def chi_on_atom(self, o1, o2, o3):
<<<<<<< HEAD
        """ Returns the dipole strength of intra-atomic s-p transition based on 3 input orbital types
        
        Parameters
        ----------
        o1: string
        o2: string
        o3: string

        Returns
        -------
        float
        """
=======
        """
        Returns the value of the chi tensor for 3 orbital indices on the same atom.

        Parameters
        ----------
        o1 :  string, should have type 's', 'px', 'py', 'pz'
	       used to represent orbital type for orbital 1
        o2 :  string, should have type 's', 'px', 'py', 'pz'
	       used to represent orbital type for orbital 2
        o3 :  string, should have type 's', 'px', 'py', 'pz'
	       used to represent orbital type for orbital 3

        Returns
        -------
        model_parameters['dipole'] : integer

            if the first two orbitals are of the same type, and the 3rd orbital is of p type (px, py, pz),
                then returns 1.0 for the chi tensor value
            if the first and 3rd orbitals are of the same type, 3rd orbital is of p type (px, py, pz), and
                2nd orbital is of s type, then returns the value of chi tensor as calculated
            if the 2nd and 3rd orbitals are of the same type, 3rd orbital is of p type (px, py, pz), and
                1st orbital is of s type, then returns the value of chi tensor as calculated
            otherwise, returns 0.0 as the chi tensor value
        """

>>>>>>> e7064214
        if o1 == o2 and o3 =='s':

            return 1.0

        if o1 == o3 and o3 in self.gas_model.p_orbitals and o2 =='s':

            return self.gas_model.model_parameters['dipole']

        if o2 == o3 and o3 in self.gas_model.p_orbitals and o1 =='s':

            return self.gas_model.model_parameters['dipole']

        return 0.0


    def calculate_chi_tensor(self):
        """
        Returns the chi tensor for an input list of atomic coordinates

        Parameters
        ----------
        atomic_coordinates : np.array
            An array of atomic coordinates. Size should be of (N * 3) where N is the number of atoms
        model_parameters : dict
	       A dictionary of empirical parameters that are used throughout the code

        Returns
        -------
        chi_tensor : np.array in 3 dimensional
            An array that stores the values of chi tensor for an input list of atomic coordinates
        """

        chi_tensor = np.zeros( (self.ndof, self.ndof, self.ndof) )

        for p in range(self.ndof):

            for orb_q in self.gas_model.orbital_types:

                q = self.gas_model.ao_index(self.gas_model.atom(p), orb_q)

                for orb_r in self.gas_model.orbital_types:

                    r = self.gas_model.ao_index(self.gas_model.atom(p), orb_r)

                    chi_tensor[p,q,r] = self.chi_on_atom(self.gas_model.orb(p), self.gas_model.orb(q), self.gas_model.orb(r))

        return chi_tensor

    # 5. 1-body Hamiltonian
    def calculate_hamiltonian_matrix(self):
<<<<<<< HEAD
        """ Returns 1-body Hamiltonian matrix, based on atomic coordinates and empirical parameters 'energy_s' and 'energy_p'
        """
=======
        """
        Returns the 1-body Hamiltonian matrix for an input list of atomic coordinates.

        Parameters
        ----------
        atomic_coordinates : np.array
            An array of atomic coordinates. Size should be of (N * 3) where N is the number of atoms
        model_parameters : dict
	        A dictionary of empirical parameters that are used throughout the code

        Returns
        -------
        hamiltonian_matrix : np.array
            An array that stores the core Hamiltonian matrix for an input list of atomic coordinates
        """

>>>>>>> e7064214
        hamiltonian_matrix = np.zeros( (self.ndof, self.ndof) )

        # potential_vector = self.calculate_potential_vector()
        # potential_vector = self.potential_vector

        for p in range(self.ndof):

            for q in range(self.ndof):

                if self.gas_model.atom(p) != self.gas_model.atom(q):

                    r_pq = self.atomic_coordinates[self.gas_model.atom(p)] - self.atomic_coordinates[self.gas_model.atom(q)]

                    hamiltonian_matrix[p,q] = self.hopping_energy(self.gas_model.orb(p), self.gas_model.orb(q), r_pq)

                if self.gas_model.atom(p) == self.gas_model.atom(q):

                    if p == q and self.gas_model.orb(p) == 's':

                        hamiltonian_matrix[p,q] += self.gas_model.model_parameters['energy_s']

                    if p == q and self.gas_model.orb(p) in self.gas_model.p_orbitals:

                        hamiltonian_matrix[p,q] += self.gas_model.model_parameters['energy_p']

                    for orb_r in self.gas_model.orbital_types:

                        r = self.gas_model.ao_index(self.gas_model.atom(p), orb_r)

                        hamiltonian_matrix[p,q] += ( self.chi_on_atom(self.gas_model.orb(p), self.gas_model.orb(q), orb_r)
                                                 * self.potential_vector[r] )

        return hamiltonian_matrix


    def calculate_atomic_density_matrix(self):
<<<<<<< HEAD
        """ Returns a trial 1-electron density matrix which belongs to a system of isolated Argon atoms
=======
        """
        Returns a trial 1-electron density matrix based on atomic coordinates.

        Parameters
        ----------
        atomic_coordinates: np.array or list
            An array/list of atomic coordinates.
            e.g. atomic_coordinates = np.array([[0.0, 0.0, 0.0], [3.0, 4.0, 5.0]])

        Returns
        -------
        density_matrix: np.array
            m by m diagonal matrix, where m is the number of orbitals
>>>>>>> e7064214
        """

        density_matrix = np.zeros( (self.ndof, self.ndof) )

        for p in range(self.ndof):

            density_matrix[p,p] = self.gas_model.orbital_occupation[self.gas_model.orb(p)]

        return density_matrix


<<<<<<< HEAD
    def calculate_fock_matrix(self, old_density_matrix, construction_mode = 'slow', use_cpp_module = False):
        ''' Returns Fock matrix 
        '''
        
        if construction_mode == 'slow':
            fock_matrix = self.hamiltonian_matrix.copy()
=======
    def calculate_fock_matrix(self, old_density_matrix):
        """
        Returns the Fock matrix defined by the input Hamiltonian, interaction, & density matrices.

        Parameters
        ----------
        hamiltonian_matrix: np.array
            m by m matrix, where m is the number of orbitals
        interaction_matrix: np.array
            m by m matrix, where m is the number of orbitals
            electron-electron interaction energy matrix
        density_matrix: np.array
            m by m matrix, where m is the number of orbitals
        chi_tensor: np.array
            (m, m, m) tensor, where m is the number of orbitals

        Returns
        -------
        fock_matrix: np.array
            m by m matrix
        """

        fock_matrix = self.hamiltonian_matrix.copy()
>>>>>>> e7064214

            fock_matrix += 2.0*np.einsum('pqt,rsu,tu,rs->pq', self.chi_tensor, self.chi_tensor, self.interaction_matrix, old_density_matrix , optimize=True)

            fock_matrix -= np.einsum('rqt,psu,tu,rs->pq', self.chi_tensor, self.chi_tensor, self.interaction_matrix, old_density_matrix, optimize=True)
        
        if construction_mode == 'fast':
            if use_cpp_module:
                from qm_project_sss.hf_C import fock_matrix_rewrite
                dipole = self.gas_model.model_parameters['dipole']
                fock_matrix = fock_matrix_rewrite(self.hamiltonian_matrix, self.density_matrix, self.interaction_matrix, dipole)
            else:
                fock_matrix = self.hamiltonian_matrix.copy()
                # Hartree potential term
                for p in range(self.ndof):
                    for orb_q in self.gas_model.orbital_types:
                        q = self.gas_model.ao_index(self.gas_model.atom(p), orb_q)  # p & q on same atom
                        for orb_t in self.gas_model.orbital_types:
                            t = self.gas_model.ao_index(self.gas_model.atom(p), orb_t)  # p & t on same atom
                            chi_pqt = self.chi_on_atom(self.gas_model.orb(p), orb_q, orb_t,
                                                       self.gas_model.model_parameters)
                            for r in range(self.ndof):
                                for orb_s in self.gas_model.orbital_types:
                                    s = self.gas_model.ao_index(self.gas_model.atom(r), orb_s)  # r & s on same atom
                                    for orb_u in self.gas_model.orbital_types:
                                        u = self.gas_model.ao_index(self.gas_model.atom(r),
                                                                    orb_u)  # r & u on same atom
                                        chi_rsu = self.chi_on_atom(self.gas_model.orb(r), 
                                                                   orb_s, orb_u, self.gas_model.model_parameters)
                                        fock_matrix[p, q] += 2.0 * chi_pqt * chi_rsu * \
                                            self.interaction_matrix[t, u] * self.density_matrix[r, s]
                # Fock exchange term
                for p in range(self.ndof):
                    for orb_s in self.gas_model.orbital_types:
                        s = self.gas_model.ao_index(self.gas_model.atom(p), orb_s)  # p & s on same atom
                        for orb_u in self.gas_model.orbital_types:
                            u = self.gas_model.ao_index(self.gas_model.atom(p), orb_u)  # p & u on same atom
                            chi_psu = self.chi_on_atom(self.gas_model.orb(p), orb_s, orb_u,
                                                       self.gas_model.model_parameters)
                            for q in range(self.ndof):
                                for orb_r in self.gas_model.orbital_types:
                                    r = self.gas_model.ao_index(self.gas_model.atom(q), orb_r)  # q & r on same atom
                                    for orb_t in self.gas_model.orbital_types:
                                        t = self.gas_model.ao_index(self.gas_model.atom(q),
                                                                    orb_t)  # q & t on same atom
                                        chi_rqt = self.chi_on_atom(
                                            orb_r, self.gas_model.orb(q), orb_t, self.gas_model.model_parameters)
                                        fock_matrix[p, q] -= chi_rqt * chi_psu * self.interaction_matrix[t, u] * self.density_matrix[r, s]

        return fock_matrix


    def calculate_density_matrix(self):
        """
        Returns the 1-electron density matrix defined by the input Fock matrix.

        Parameters
        ----------
        fock_matrix: np.array
            m by m matrix, same dimension as hamiltonian matrix

        Returns
        -------
        density_matrix: np.array
            m by m matrix, updated density matrix
        """
        num_occ = (self.gas_model.ionic_charge//2) * np.size(self.fock_matrix,0) // self.gas_model.orbitals_per_atom

        orbital_energy, orbital_matrix = np.linalg.eigh(self.fock_matrix)

        occupied_matrix = orbital_matrix[:,:num_occ]

        density_matrix = occupied_matrix @ occupied_matrix.T

        return density_matrix

<<<<<<< HEAD
    def scf_cycle(self, max_scf_iterations=100, mixing_fraction=0.25, convergence_tolerance=1e-10, construction_mode='slow', use_cpp_module=False):
=======

    def scf_cycle( self, max_scf_iterations = 100, mixing_fraction = 0.25, convergence_tolerance = 1e-10):
        """
        Returns converged density & Fock matrices defined by the input Hamiltonian, interaction, & density matrices.

        Parameters
        ----------
        hamiltonian_matrix: np.array
            m by m matrix, where m is the number of orbitals
        interaction_matrix: np.array
            m by m matrix, where m is the number of orbitals
            electron-electron interaction energy matrix
        density_matrix: np.array
            m by m matrix, where m is the number of orbitals
        chi_tensor: np.array
            (m, m, m) tensor, where m is the number of orbitals
        max_scf_iterations: integer, optional, default value is 100
            maximum number of scf iterations allowed
        mixing_fraction: float, optional, default value is 0.25
            fraction of new density matrix
        convergence_tolerance: float, optional, default value is 1e-4
            threshold for norm of error matrix of density

        Returns
        -------
        new_density_matrix: np.array
            m by m matrix, where m is the number of orbitals
        new_fock_matrix: np.array
            m by m matrix, where m is the number of orbitals
        """
>>>>>>> e7064214

        self.density_matrix = self.calculate_density_matrix()

        old_density_matrix = self.density_matrix.copy()

        for iteration in range(max_scf_iterations):

            self.fock_matrix = self.calculate_fock_matrix(old_density_matrix, use_cpp_module)

            self.density_matrix = self.calculate_density_matrix()

            error_norm = np.linalg.norm( old_density_matrix - self.density_matrix)

            print(iteration, error_norm)

            if error_norm < convergence_tolerance:

                return self.density_matrix, self.fock_matrix

            old_density_matrix = (mixing_fraction * self.density_matrix + (1-mixing_fraction) * old_density_matrix )

        print("Warning: SCF Cycle did not converge")

        return self.density_matrix, self.fock_matrix


    def calculate_energy_scf(self):
        """
        Returns the Hartree-Fock total energy defined by the input Hamiltonian, Fock, & density matrices.

        Parameters
        ----------
        hamiltonian_matrix: np.array
            m by m matrix, where m is the number of orbitals
        fock_matrix: np.array
            m by m matrix, same dimension as hamiltonian matrix
        density_matrix: np.array
            m by m matrix, where m is the number of orbitals

        Returns
        -------
        energy_scf: float
            Returns the Hartree-Fock total energy
        """
        energy_scf = np.einsum('pq,pq', self.hamiltonian_matrix + self.fock_matrix, self.density_matrix)

        return energy_scf<|MERGE_RESOLUTION|>--- conflicted
+++ resolved
@@ -39,11 +39,7 @@
 
     # 2. Slater-Koster tight-binding model
     def hopping_energy(self, o1, o2, r12):
-<<<<<<< HEAD
         """ Returns hopping matrix element for a pair of orbitals of type o1 & o2 separated by a vector r12
-=======
-        """
-        Returns the hopping matrix element for a pair of orbitals of type o1 & o2 separated by a vector r12
 
         Parameters
         ----------
@@ -62,7 +58,6 @@
         -------
         ans : float
 	       Returns the hopping energy based on the orbtial types for the frist and second atom
->>>>>>> e7064214
         """
         r12_rescaled = r12 / self.gas_model.model_parameters['r_hop']
 
@@ -92,9 +87,6 @@
 
     # 3. Coulomb interaction
     def coulomb_energy(self, o1, o2, r12):
-<<<<<<< HEAD
-        """ Returns Coulomb matrix element for a pair of multipoles of type o1 & o2 separated by a vector r12.'''
-=======
         """
         Returns the Coulomb matrix element for a pair of multipoles of type o1 & o2 separated by a vector r12.
 
@@ -111,9 +103,6 @@
         ans : float
             returns the coulomb matrix element
         """
->>>>>>> e7064214
-
-        """
         r12_length = np.linalg.norm(r12)
 
         ans = 1.0
@@ -139,15 +128,9 @@
 
 
     def pseudopotential_energy(self, o, r):
-<<<<<<< HEAD
         """ Returns the energy of a pseudopotential between a multipole of type o and an atom separated by a vector r.'''
         """
-=======
-        """
-        Returns the energy of a pseudopotential between a multipole of type o and an atom separated by a vector r
-        """
-
->>>>>>> e7064214
+        
         r_rescaled = r / self.gas_model.model_parameters['r_pseudo']
 
         r_length = np.linalg.norm(r_rescaled)
@@ -162,7 +145,6 @@
 
 
     def calculate_energy_ion(self):
-<<<<<<< HEAD
         """ Returns the ionic contribution to the total energy.'''
         
         Parameters
@@ -181,10 +163,7 @@
         >>> calculate_energy_ion(atomic_coordinates)
         5.091168824543142
         """
-=======
-        """Returns the ionic contribution to the total energy for an input list of atomic coordinates"""
-
->>>>>>> e7064214
+        
         energy_ion = 0.0
 
         for i, r_i in enumerate(self.atomic_coordinates):
@@ -199,7 +178,7 @@
 
 
     def calculate_potential_vector(self):
-<<<<<<< HEAD
+
         """ Returns the electron-ion potential energy vector.
         
         Returns
@@ -213,10 +192,7 @@
         >>> calculate_potential_vector(atomic_coordinates, model_parameters)
         [-0.8 -0.1 -0.1 -0.1 -0.8  0.1  0.1  0.1]
         """
-=======
-        """Returns the electron-ion potential energy vector for an input list of atomic coordinates"""
-
->>>>>>> e7064214
+  
         potential_vector = np.zeros(self.ndof)
 
         for p in range(self.ndof):
@@ -234,9 +210,6 @@
 
 
     def calculate_interaction_matrix(self):
-<<<<<<< HEAD
-        """ Returns electron-electron interaction energy matrix.
-=======
         """Returns the electron-electron interaction energy matrix for an input list of atomic coordinates.
 
         Parameters
@@ -252,9 +225,7 @@
 
         An array of coefficients that describes the interaction between electrons
         """
->>>>>>> e7064214
-
-        """
+
         interaction_matrix = np.zeros ((self.ndof,self.ndof))
 
         for p in range(self.ndof):
@@ -279,20 +250,6 @@
 
     # 4. Multipole decomposition
     def chi_on_atom(self, o1, o2, o3):
-<<<<<<< HEAD
-        """ Returns the dipole strength of intra-atomic s-p transition based on 3 input orbital types
-        
-        Parameters
-        ----------
-        o1: string
-        o2: string
-        o3: string
-
-        Returns
-        -------
-        float
-        """
-=======
         """
         Returns the value of the chi tensor for 3 orbital indices on the same atom.
 
@@ -307,7 +264,7 @@
 
         Returns
         -------
-        model_parameters['dipole'] : integer
+        model_parameters['dipole'] : float
 
             if the first two orbitals are of the same type, and the 3rd orbital is of p type (px, py, pz),
                 then returns 1.0 for the chi tensor value
@@ -317,8 +274,6 @@
                 1st orbital is of s type, then returns the value of chi tensor as calculated
             otherwise, returns 0.0 as the chi tensor value
         """
-
->>>>>>> e7064214
         if o1 == o2 and o3 =='s':
 
             return 1.0
@@ -369,12 +324,7 @@
 
     # 5. 1-body Hamiltonian
     def calculate_hamiltonian_matrix(self):
-<<<<<<< HEAD
         """ Returns 1-body Hamiltonian matrix, based on atomic coordinates and empirical parameters 'energy_s' and 'energy_p'
-        """
-=======
-        """
-        Returns the 1-body Hamiltonian matrix for an input list of atomic coordinates.
 
         Parameters
         ----------
@@ -388,8 +338,6 @@
         hamiltonian_matrix : np.array
             An array that stores the core Hamiltonian matrix for an input list of atomic coordinates
         """
-
->>>>>>> e7064214
         hamiltonian_matrix = np.zeros( (self.ndof, self.ndof) )
 
         # potential_vector = self.calculate_potential_vector()
@@ -426,11 +374,7 @@
 
 
     def calculate_atomic_density_matrix(self):
-<<<<<<< HEAD
         """ Returns a trial 1-electron density matrix which belongs to a system of isolated Argon atoms
-=======
-        """
-        Returns a trial 1-electron density matrix based on atomic coordinates.
 
         Parameters
         ----------
@@ -442,7 +386,6 @@
         -------
         density_matrix: np.array
             m by m diagonal matrix, where m is the number of orbitals
->>>>>>> e7064214
         """
 
         density_matrix = np.zeros( (self.ndof, self.ndof) )
@@ -454,38 +397,30 @@
         return density_matrix
 
 
-<<<<<<< HEAD
     def calculate_fock_matrix(self, old_density_matrix, construction_mode = 'slow', use_cpp_module = False):
-        ''' Returns Fock matrix 
-        '''
-        
+        """
+        Returns the Fock matrix defined by the input Hamiltonian, interaction, & density matrices.
+
+        Parameters
+        ----------
+        hamiltonian_matrix: np.array
+            m by m matrix, where m is the number of orbitals
+        interaction_matrix: np.array
+            m by m matrix, where m is the number of orbitals
+            electron-electron interaction energy matrix
+        density_matrix: np.array
+            m by m matrix, where m is the number of orbitals
+        chi_tensor: np.array
+            (m, m, m) tensor, where m is the number of orbitals
+
+        Returns
+        -------
+        fock_matrix: np.array
+            m by m matrix
+        """
+      
         if construction_mode == 'slow':
             fock_matrix = self.hamiltonian_matrix.copy()
-=======
-    def calculate_fock_matrix(self, old_density_matrix):
-        """
-        Returns the Fock matrix defined by the input Hamiltonian, interaction, & density matrices.
-
-        Parameters
-        ----------
-        hamiltonian_matrix: np.array
-            m by m matrix, where m is the number of orbitals
-        interaction_matrix: np.array
-            m by m matrix, where m is the number of orbitals
-            electron-electron interaction energy matrix
-        density_matrix: np.array
-            m by m matrix, where m is the number of orbitals
-        chi_tensor: np.array
-            (m, m, m) tensor, where m is the number of orbitals
-
-        Returns
-        -------
-        fock_matrix: np.array
-            m by m matrix
-        """
-
-        fock_matrix = self.hamiltonian_matrix.copy()
->>>>>>> e7064214
 
             fock_matrix += 2.0*np.einsum('pqt,rsu,tu,rs->pq', self.chi_tensor, self.chi_tensor, self.interaction_matrix, old_density_matrix , optimize=True)
 
@@ -561,11 +496,7 @@
 
         return density_matrix
 
-<<<<<<< HEAD
     def scf_cycle(self, max_scf_iterations=100, mixing_fraction=0.25, convergence_tolerance=1e-10, construction_mode='slow', use_cpp_module=False):
-=======
-
-    def scf_cycle( self, max_scf_iterations = 100, mixing_fraction = 0.25, convergence_tolerance = 1e-10):
         """
         Returns converged density & Fock matrices defined by the input Hamiltonian, interaction, & density matrices.
 
@@ -594,7 +525,6 @@
         new_fock_matrix: np.array
             m by m matrix, where m is the number of orbitals
         """
->>>>>>> e7064214
 
         self.density_matrix = self.calculate_density_matrix()
 
