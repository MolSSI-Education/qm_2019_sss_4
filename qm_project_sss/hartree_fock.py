--- conflicted
+++ resolved
@@ -6,7 +6,6 @@
 import numpy as np
 
 class HartreeFock:
-<<<<<<< HEAD
     """
     This is a class to implement the Hartree Fock theory
 
@@ -32,10 +31,8 @@
         m by m matrix, containing the fock elements
 
     """
-    def __init__(self, atomic_coordinates, gas_model):
-=======
+
     def __init__(self, atomic_coordinates, gas_model, fock_mode = 'slow', use_cpp_module = False):
->>>>>>> cbf4306f
         """Creates an instance of the class for the given system to apply HF theory
 
         Parameters
@@ -453,30 +450,18 @@
         fock_matrix: np.array
             m by m matrix
         """
-<<<<<<< HEAD
-
-        if construction_mode == 'slow':
-            fock_matrix = self.hamiltonian_matrix.copy()
-=======
         fock_matrix = self.hamiltonian_matrix.copy()
->>>>>>> cbf4306f
 
         if self.fock_mode == 'slow':
             
             fock_matrix += 2.0*np.einsum('pqt,rsu,tu,rs->pq', self.chi_tensor, self.chi_tensor, self.interaction_matrix, old_density_matrix , optimize=True)
 
             fock_matrix -= np.einsum('rqt,psu,tu,rs->pq', self.chi_tensor, self.chi_tensor, self.interaction_matrix, old_density_matrix, optimize=True)
-<<<<<<< HEAD
-
-        if construction_mode == 'fast':
-            if use_cpp_module:
-=======
         
         if self.fock_mode == 'fast':
 
             if self.use_cpp_module:
-
->>>>>>> cbf4306f
+              
                 from qm_project_sss.hf_C import fock_matrix_rewrite
                 dipole = self.gas_model.model_parameters['dipole']
                 fock_matrix = fock_matrix_rewrite(self.hamiltonian_matrix, self.density_matrix, self.interaction_matrix, dipole)
@@ -495,12 +480,9 @@
                                     for orb_u in self.gas_model.orbital_types:
                                         u = self.gas_model.ao_index(self.gas_model.atom(r),
                                                                     orb_u)  # r & u on same atom
-<<<<<<< HEAD
-                                        chi_rsu = self.chi_on_atom(self.gas_model.orb(r),
-                                                                   orb_s, orb_u, self.gas_model.model_parameters)
-=======
+
                                         chi_rsu = self.chi_on_atom(self.gas_model.orb(r), orb_s, orb_u)
->>>>>>> cbf4306f
+
                                         fock_matrix[p, q] += 2.0 * chi_pqt * chi_rsu * \
                                             self.interaction_matrix[t, u] * self.density_matrix[r, s]
                 # Fock exchange term
